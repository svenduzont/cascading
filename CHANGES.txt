--- conflicted
+++ resolved
@@ -1,14 +1,11 @@
 Cascading Change Log
 
-<<<<<<< HEAD
-=======
 1.0.13
 
   Fixed bug where non-String j.u.Property values where not being copied to the internal o.a.h.m.JobConf instance.
 
   Fixed bug where custom serializations where not recognized during co-grouping spills inside c.t.SpillableTupleList.
 
->>>>>>> b0d1970a
 1.0.12
 
   Fixed bug where the c.f.FlowPlanner did not detect that tails were not bound to sinks, or that some tail references
