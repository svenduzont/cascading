--- conflicted
+++ resolved
@@ -1,6 +1,5 @@
 Cascading Change Log
 
-<<<<<<< HEAD
 unreleased (wip 1.1)
 
   Changed serialization framework to cache deserialized instances to reduce the number of reflected new
@@ -67,9 +66,6 @@
   operation results will replace values in fields with the same names. That is, inline values can be replaced in a
   single c.p.Each or c.p.Every. It is especially useful when used with Fields.ARGS as the operation field declaration.
 
-unreleased
-
-=======
 1.0.15
 
   Fixed bug where c.t.Fields did not check for a null field name or position on the ctor.
@@ -80,7 +76,6 @@
 
 1.0.14
 
->>>>>>> 5a067a9f
   Fixed bug in planner where JGraphT sometimes returns null instead of an empty List.
 
   Fixed bug in c.o.x.XPathParser that prevented use of multiple xpath expressions.
