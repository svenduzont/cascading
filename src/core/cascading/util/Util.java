/*
 * Copyright (c) 2007-2009 Concurrent, Inc. All Rights Reserved.
 *
 * Project and contact information: http://www.cascading.org/
 *
 * This file is part of the Cascading project.
 *
 * Cascading is free software: you can redistribute it and/or modify
 * it under the terms of the GNU General Public License as published by
 * the Free Software Foundation, either version 3 of the License, or
 * (at your option) any later version.
 *
 * Cascading is distributed in the hope that it will be useful,
 * but WITHOUT ANY WARRANTY; without even the implied warranty of
 * MERCHANTABILITY or FITNESS FOR A PARTICULAR PURPOSE.  See the
 * GNU General Public License for more details.
 *
 * You should have received a copy of the GNU General Public License
 * along with Cascading.  If not, see <http://www.gnu.org/licenses/>.
 */

package cascading.util;

import java.io.ByteArrayInputStream;
import java.io.ByteArrayOutputStream;
import java.io.FileWriter;
import java.io.IOException;
import java.io.ObjectInputStream;
import java.io.ObjectOutputStream;
import java.io.ObjectStreamClass;
import java.io.PrintStream;
import java.io.PrintWriter;
import java.io.StringWriter;
import java.io.Writer;
import java.lang.reflect.Constructor;
import java.lang.reflect.Field;
import java.lang.reflect.Method;
import java.util.Collection;
import java.util.List;
import java.util.Map;
import java.util.zip.GZIPInputStream;
import java.util.zip.GZIPOutputStream;

import cascading.flow.FlowElement;
import cascading.flow.FlowException;
import cascading.flow.Scope;
import cascading.operation.BaseOperation;
import cascading.operation.Operation;
import cascading.pipe.Pipe;
import cascading.scheme.Scheme;
import org.apache.commons.codec.binary.Base64;
import org.apache.commons.codec.digest.DigestUtils;
import org.apache.hadoop.fs.FileSystem;
import org.apache.hadoop.mapred.JobConf;
import org.apache.log4j.Logger;
import org.jgrapht.ext.DOTExporter;
import org.jgrapht.ext.EdgeNameProvider;
import org.jgrapht.ext.IntegerNameProvider;
import org.jgrapht.ext.MatrixExporter;
import org.jgrapht.ext.VertexNameProvider;
import org.jgrapht.graph.SimpleDirectedGraph;

/** Class Util provides reusable operations. */
public class Util
  {
  /** Field LOG */
  private static final Logger LOG = Logger.getLogger( Util.class );

  /**
   * This method serializes the given Object instance and retunrs a String Base64 representation.
   *
   * @param object to be serialized
   * @return String
   */
  public static String serializeBase64( Object object ) throws IOException
    {
    return serializeBase64( object, true );
    }

  public static String serializeBase64( Object object, boolean compress ) throws IOException
    {
    ByteArrayOutputStream bytes = new ByteArrayOutputStream();

    ObjectOutputStream out = new ObjectOutputStream( compress ? new GZIPOutputStream( bytes ) : bytes );

    try
      {
      out.writeObject( object );
      }
    finally
      {
      out.close();
      }

    return new String( Base64.encodeBase64( bytes.toByteArray() ) );
    }

  /**
   * This method deserializes the Base64 encoded String into an Object instance.
   *
   * @param string
   * @return
   */
  public static Object deserializeBase64( String string ) throws IOException
    {
    return deserializeBase64( string, true );
    }

  public static Object deserializeBase64( String string, boolean decompress ) throws IOException
    {
    if( string == null || string.length() == 0 )
      return null;

    ObjectInputStream in = null;

    try
      {
      ByteArrayInputStream bytes = new ByteArrayInputStream( Base64.decodeBase64( string.getBytes() ) );
<<<<<<< HEAD

      in = new ObjectInputStream( decompress ? new GZIPInputStream( bytes ) : bytes );
=======
      ObjectInputStream in = new ObjectInputStream( bytes )
      {
      @Override
      protected Class<?> resolveClass( ObjectStreamClass desc ) throws IOException, ClassNotFoundException
        {
        try
          {
          return Class.forName( desc.getName(), false, Thread.currentThread().getContextClassLoader() );
          }
        catch( ClassNotFoundException exception )
          {
          return super.resolveClass( desc );
          }
        }
      };
>>>>>>> b0a373b1

      return in.readObject();
      }
    catch( ClassNotFoundException exception )
      {
      throw new FlowException( "unable to deserialize data", exception );
      }
    finally
      {
      if( in != null )
        in.close();
      }
    }

  /**
   * This method creates a globally unique HEX value seeded by the given string.
   *
   * @param seed
   * @return
   */
  public static String createUniqueID( String seed )
    {
    String base = String.format( "%s%d%.10f", seed, System.currentTimeMillis(), Math.random() );

    return DigestUtils.md5Hex( base );
    }

  /**
   * This method joins the values in the given list with the delim String value.
   *
   * @param list
   * @param delim
   * @return String
   */
  public static String join( int[] list, String delim )
    {
    StringBuffer buffer = new StringBuffer();
    int count = 0;

    for( Object s : list )
      {
      if( s == null )
        continue;

      if( count != 0 )
        buffer.append( delim );

      buffer.append( s );

      count++;
      }

    return buffer.toString();
    }

  public static String join( String delim, String... strings )
    {
    return join( strings, delim );
    }

  /**
   * This method joins the values in the given list with the delim String value.
   *
   * @param list
   * @param delim
   * @return
   */
  public static String join( Object[] list, String delim )
    {
    StringBuffer buffer = new StringBuffer();
    int count = 0;

    for( Object s : list )
      {
      if( s == null )
        continue;

      if( count != 0 )
        buffer.append( delim );

      buffer.append( s );

      count++;
      }

    return buffer.toString();
    }

  /**
   * This method joins each value in the collection with a tab character as the delimiter.
   *
   * @param collection
   * @return
   */
  public static String join( Collection collection )
    {
    return join( collection, "\t" );
    }

  /**
   * This method joins each valuein the collection with the given delimiter.
   *
   * @param collection
   * @param delim
   * @return
   */
  public static String join( Collection collection, String delim )
    {
    StringBuffer buffer = new StringBuffer();

    join( buffer, collection, delim );

    return buffer.toString();
    }

  /**
   * This method joins each value in the collection with the given delimiter. All results are appended to the
   * given {@link StringBuffer} instance.
   *
   * @param buffer
   * @param collection
   * @param delim
   */
  public static void join( StringBuffer buffer, Collection collection, String delim )
    {
    int count = 0;

    for( Object s : collection )
      {
      if( count != 0 )
        buffer.append( delim );

      buffer.append( s );

      count++;
      }
    }

  public static String print( Collection collection, String delim )
    {
    StringBuffer buffer = new StringBuffer();

    print( buffer, collection, delim );

    return buffer.toString();
    }

  public static void print( StringBuffer buffer, Collection collection, String delim )
    {
    int count = 0;

    for( Object s : collection )
      {
      if( count != 0 )
        buffer.append( delim );

      buffer.append( "[" );
      buffer.append( s );
      buffer.append( "]" );

      count++;
      }
    }

  /**
   * This method attempts to remove any username and password from the given url String.
   *
   * @param url
   * @return
   */
  public static String sanitizeUrl( String url )
    {
    if( url == null )
      return null;

    return url.replaceAll( "(?<=//).*:.*@", "" ) + "\"]";
    }

  /**
   * This methdo attempts to remove duplicate consecutive forward slashes from the given url.
   *
   * @param url
   * @return
   */
  public static String normalizeUrl( String url )
    {
    if( url == null )
      return null;

    return url.replaceAll( "([^:]/)/{2,}", "$1/" );
    }

  /**
   * This method returns the {@link Object#toString()} of the given object, or an empty String if the object
   * is null.
   *
   * @param object
   * @return
   */
  public static String toNull( Object object )
    {
    if( object == null )
      return "";

    return object.toString();
    }

  /**
   * This method truncates the given String value to the given size, but appends an ellipse ("...") if the
   * String is larger than maxSize.
   *
   * @param string
   * @param maxSize
   * @return
   */
  public static String truncate( String string, int maxSize )
    {
    string = toNull( string );

    if( string.length() <= maxSize )
      return string;

    return String.format( "%s...", string.subSequence( 0, maxSize - 3 ) );
    }

  public static <A> A getProperty( Map<Object, Object> properties, String key, A defaultValue )
    {
    if( properties == null )
      return defaultValue;

    A value = (A) properties.get( key );

    return value == null ? defaultValue : value;
    }

  public static String printGraph( SimpleDirectedGraph graph )
    {
    StringWriter writer = new StringWriter();

    printGraph( writer, graph );

    return writer.toString();
    }

  public static void printGraph( PrintStream out, SimpleDirectedGraph graph )
    {
    PrintWriter printWriter = new PrintWriter( out );

    printGraph( printWriter, graph );
    }

  public static void printGraph( String filename, SimpleDirectedGraph graph )
    {
    try
      {
      Writer writer = new FileWriter( filename );

      printGraph( writer, graph );

      writer.close();
      }
    catch( IOException exception )
      {
      exception.printStackTrace();
      }
    }

  @SuppressWarnings({"unchecked"})
  private static void printGraph( Writer writer, SimpleDirectedGraph graph )
    {
    DOTExporter dot = new DOTExporter( new IntegerNameProvider(), new VertexNameProvider()
    {
    public String getVertexName( Object object )
      {
      return object.toString().replaceAll( "\"", "\'" );
      }
    }, new EdgeNameProvider<Object>()
    {
    public String getEdgeName( Object object )
      {
      return object.toString().replaceAll( "\"", "\'" );
      }
    } );

    dot.export( writer, graph );
    }

  public static void printMatrix( PrintStream out, SimpleDirectedGraph<FlowElement, Scope> graph )
    {
    new MatrixExporter().exportAdjacencyMatrix( new PrintWriter( out ), graph );
    }

  /**
   * This method removes all nulls from the given List.
   *
   * @param list
   */
  @SuppressWarnings({"StatementWithEmptyBody"})
  public static void removeAllNulls( List list )
    {
    while( list.remove( null ) )
      ;
    }

  public static String formatTrace( Scheme scheme, String message )
    {
    if( scheme == null )
      return message;

    String trace = scheme.getTrace();

    if( trace == null )
      return message;

    return "[" + truncate( scheme.toString(), 25 ) + "][" + trace + "] " + message;
    }


  public static String formatTrace( Pipe pipe, String message )
    {
    if( pipe == null )
      return message;

    String trace = pipe.getTrace();

    if( trace == null )
      return message;

    return "[" + truncate( pipe.getName(), 25 ) + "][" + trace + "] " + message;
    }

  public static String formatTrace( Operation operation, String message )
    {
    if( !( operation instanceof BaseOperation ) )
      return message;

    String trace = ( (BaseOperation) operation ).getTrace();

    if( trace == null )
      return message;

    return "[" + trace + "] " + message;
    }

  public static String captureDebugTrace( Class type )
    {
    StackTraceElement[] stackTrace = Thread.currentThread().getStackTrace();

    for( int i = 3; i < stackTrace.length; i++ )
      {
      StackTraceElement stackTraceElement = stackTrace[ i ];

      Package aPackage = type.getPackage();

      if( aPackage != null && stackTraceElement.getClassName().startsWith( aPackage.getName() ) )
        continue;

      return stackTraceElement.toString();
      }

    return null;
    }

  public static Class findMainClass( Class defaultType )
    {
    StackTraceElement[] stackTrace = Thread.currentThread().getStackTrace();

    for( StackTraceElement stackTraceElement : stackTrace )
      {
      if( stackTraceElement.getMethodName().equals( "main" ) && !stackTraceElement.getClassName().startsWith( "org.apache.hadoop" ) )
        {
        try
          {
          LOG.info( "resolving application jar from found main method on: " + stackTraceElement.getClassName() );

          return Thread.currentThread().getContextClassLoader().loadClass( stackTraceElement.getClassName() );
          }
        catch( ClassNotFoundException exception )
          {
          LOG.warn( "unable to load class while discovering application jar: " + stackTraceElement.getClassName(), exception );
          }
        }
      }

    LOG.info( "using default application jar, may cause class not found exceptions on the cluster" );

    return defaultType;
    }

  public static void writeDOT( Writer writer, SimpleDirectedGraph graph, IntegerNameProvider vertexIdProvider, VertexNameProvider vertexNameProvider, EdgeNameProvider edgeNameProvider )
    {
    new DOTExporter( vertexIdProvider, vertexNameProvider, edgeNameProvider ).export( writer, graph );
    }

  public interface RetryOperator<T>
    {
    T operate() throws Exception;

    boolean rethrow( Exception exception );
    }

  public static <T> T retry( Logger logger, int retries, int secondsDelay, String message, RetryOperator<T> operator ) throws Exception
    {
    Exception saved = null;

    for( int i = 0; i < retries; i++ )
      {
      try
        {
        return operator.operate();
        }
      catch( Exception exception )
        {
        if( operator.rethrow( exception ) )
          {
          logger.warn( message + ", but not retrying", exception );

          throw exception;
          }

        saved = exception;

        logger.warn( message + ", attempt: " + ( i + 1 ), exception );

        try
          {
          Thread.sleep( secondsDelay * 1000 );
          }
        catch( InterruptedException exception1 )
          {
          // do nothing
          }
        }
      }

    logger.warn( message + ", done retrying after attempts: " + retries, saved );

    throw saved;
    }

  public static Object createProtectedObject( Class type, Object[] parameters, Class[] parameterTypes )
    {
    try
      {
      Constructor constructor = type.getDeclaredConstructor( parameterTypes );

      constructor.setAccessible( true );

      return constructor.newInstance( parameters );
      }
    catch( Exception exception )
      {
      exception.printStackTrace();

      throw new FlowException( "unable to instantiate type: " + type.getName(), exception );
      }
    }

  public static Thread getHDFSShutdownHook()
    {
    try
      {
      // we must init the FS so the finalizer is registered
      FileSystem.getLocal( new JobConf() );

      Field field = FileSystem.class.getDeclaredField( "clientFinalizer" );
      field.setAccessible( true );

      Thread finalizer = (Thread) field.get( null );

      if( finalizer != null )
        {
        Runtime.getRuntime().removeShutdownHook( finalizer );
        return finalizer;
        }

      }
    catch( NoSuchFieldException exception )
      {
      LOG.warn( "unable to get finalizer", exception );
      }
    catch( IllegalAccessException exception )
      {
      LOG.warn( "unable to get finalizer", exception );
      }
    catch( IOException exception )
      {
      LOG.warn( "unable to init FileSystem", exception );
      }

    LOG.warn( "unable to find and remove client hdfs shutdown hook" );

    return null;
    }

  public static Object invokeStaticMethod( Class type, String methodName, Object[] parameters, Class[] parameterTypes )
    {
    try
      {
      Method method = type.getDeclaredMethod( methodName, parameterTypes );

      method.setAccessible( true );

      return method.invoke( null, parameters );
      }
    catch( Exception exception )
      {
      throw new FlowException( "unable to invoke static method: " + type.getName() + "." + methodName, exception );
      }
    }
  }<|MERGE_RESOLUTION|>--- conflicted
+++ resolved
@@ -116,11 +116,8 @@
     try
       {
       ByteArrayInputStream bytes = new ByteArrayInputStream( Base64.decodeBase64( string.getBytes() ) );
-<<<<<<< HEAD
-
-      in = new ObjectInputStream( decompress ? new GZIPInputStream( bytes ) : bytes );
-=======
-      ObjectInputStream in = new ObjectInputStream( bytes )
+
+      in = new ObjectInputStream( decompress ? new GZIPInputStream( bytes ) : bytes )
       {
       @Override
       protected Class<?> resolveClass( ObjectStreamClass desc ) throws IOException, ClassNotFoundException
@@ -135,7 +132,6 @@
           }
         }
       };
->>>>>>> b0a373b1
 
       return in.readObject();
       }
