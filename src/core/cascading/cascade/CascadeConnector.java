/*
 * Copyright (c) 2007-2009 Concurrent, Inc. All Rights Reserved.
 *
 * Project and contact information: http://www.cascading.org/
 *
 * This file is part of the Cascading project.
 *
 * Cascading is free software: you can redistribute it and/or modify
 * it under the terms of the GNU General Public License as published by
 * the Free Software Foundation, either version 3 of the License, or
 * (at your option) any later version.
 *
 * Cascading is distributed in the hope that it will be useful,
 * but WITHOUT ANY WARRANTY; without even the implied warranty of
 * MERCHANTABILITY or FITNESS FOR A PARTICULAR PURPOSE.  See the
 * GNU General Public License for more details.
 *
 * You should have received a copy of the GNU General Public License
 * along with Cascading.  If not, see <http://www.gnu.org/licenses/>.
 */

package cascading.cascade;

import cascading.flow.Flow;
import cascading.tap.CompositeTap;
import cascading.tap.Tap;
import cascading.tuple.TupleEntryCollector;
import cascading.tuple.TupleEntryIterator;
import cascading.util.Util;
import org.apache.hadoop.fs.Path;
import org.apache.hadoop.mapred.JobConf;
import org.apache.log4j.Logger;
import org.jgrapht.Graphs;
import org.jgrapht.graph.SimpleDirectedGraph;
import org.jgrapht.traverse.TopologicalOrderIterator;

import java.io.IOException;
import java.util.Collection;
<<<<<<< HEAD
import java.util.Collections;
import java.util.HashSet;
import java.util.List;
import java.util.Map;
=======
import java.util.HashSet;
import java.util.LinkedList;
import java.util.List;
import java.util.ListIterator;
>>>>>>> d00bc5da
import java.util.Set;

/**
 * Class CascadeConnector is used to construct a new {@link Cascade} instance from a collection of {@link Flow} instance.
 * <p/>
 * Note order is not significant when adding passing Flow instances to the {@link #connect(String, cascading.flow.Flow[])}
 * method. This connector will order them based on their dependencies, if any.
 */
public class CascadeConnector
  {
  /** Field LOG */
  private static final Logger LOG = Logger.getLogger( CascadeConnector.class );

  /** Field properties */
  private Map<Object, Object> properties;

  /** Constructor CascadeConnector creates a new CascadeConnector instance. */
  public CascadeConnector()
    {
    }

  /**
   * Constructor CascadeConnector creates a new CascadeConnector instance.
   *
   * @param properties of type Map<Object, Object>
   */
  public CascadeConnector( Map<Object, Object> properties )
    {
    this.properties = properties;
    }

  /**
   * Given any number of {@link Flow} objects, it will connect them and return a new {@link Cascade} instance. The name
   * of the Cascade is derived from the given Flow instances.
   *
   * @param flows of type Flow
   * @return Cascade
   */
  public Cascade connect( Flow... flows )
    {
    return connect( null, flows );
    }

  /**
   * Given any number of {@link Flow} objects, it will connect them and return a new {@link Cascade} instance.
   *
   * @param name  of type String
   * @param flows of type Flow
   * @return Cascade
   */
  public Cascade connect( String name, Flow... flows )
    {
    verifyUniqueFlowNames( flows );
    name = name == null ? makeName( flows ) : name;

    SimpleDirectedGraph<Tap, Flow.FlowHolder> tapGraph = new SimpleDirectedGraph<Tap, Flow.FlowHolder>( Flow.FlowHolder.class );
    SimpleDirectedGraph<Flow, Integer> flowGraph = new SimpleDirectedGraph<Flow, Integer>( Integer.class );

    makeTapGraph( tapGraph, flows );
    makeFlowGraph( flowGraph, tapGraph );


    return new Cascade( name, flowGraph );
    }

  private void verifyUniqueFlowNames( Flow[] flows )
    {
    Set<String> set = new HashSet<String>();

    for( Flow flow : flows )
      {
      if( set.contains( flow.getName() ) )
        throw new CascadeException( "all flow names must be unique, found duplicate: " + flow.getName() );

      set.add( flow.getName() );
      }
    }

  private String makeName( Flow[] flows )
    {
    String[] names = new String[flows.length];

    for( int i = 0; i < flows.length; i++ )
      names[ i ] = flows[ i ].getName();

    return Util.join( names, "+" );
    }

  private void makeTapGraph( SimpleDirectedGraph<Tap, Flow.FlowHolder> tapGraph, Flow[] flows )
    {
    for( Flow flow : flows )
      {
      LinkedList<Tap> sources = new LinkedList<Tap>( flow.getSources().values() );
      Collection<Tap> sinks = flow.getSinks().values();

      // account for MultiTap sources
      ListIterator<Tap> iterator = sources.listIterator();
      while( iterator.hasNext() )
        {
<<<<<<< HEAD
        if( source instanceof CompositeTap )
          {
          sources.remove( source );
          Collections.addAll( sources, ( (CompositeTap) source ).getChildTaps() );
=======
        Tap source = iterator.next();

        if( source instanceof MultiTap )
          {
          iterator.remove();

          for( Tap tap : ( (MultiTap) source ).getTaps() )
            iterator.add( tap );
>>>>>>> d00bc5da
          }
        }

      for( Tap source : sources )
        tapGraph.addVertex( source );

      for( Tap sink : sinks )
        tapGraph.addVertex( sink );

      for( Tap source : sources )
        {
        for( Tap sink : sinks )
          tapGraph.addEdge( source, sink, flow.getHolder() );
        }
      }
    }

  private void makeFlowGraph( SimpleDirectedGraph<Flow, Integer> jobGraph, SimpleDirectedGraph<Tap, Flow.FlowHolder> tapGraph )
    {
    TopologicalOrderIterator<Tap, Flow.FlowHolder> topoIterator = new TopologicalOrderIterator<Tap, Flow.FlowHolder>( tapGraph );
    int count = 0;

    while( topoIterator.hasNext() )
      {
      Tap source = topoIterator.next();

      if( LOG.isDebugEnabled() )
        LOG.debug( "handling flow source: " + source );

      List<Tap> sinks = Graphs.successorListOf( tapGraph, (Tap) source );

      for( Tap sink : sinks )
        {
        if( LOG.isDebugEnabled() )
          LOG.debug( "handling flow path: " + source + " -> " + sink );

        Flow flow = tapGraph.getEdge( source, sink ).flow;

        jobGraph.addVertex( flow );

        Set<Flow.FlowHolder> previous = tapGraph.incomingEdgesOf( source );

        for( Flow.FlowHolder previousFlow : previous )
          jobGraph.addEdge( previousFlow.flow, flow, count++ );
        }
      }
    }

  /** Specialized type of {@link Tap} that is the root. */
  static class RootTap extends Tap
    {
    /** Field serialVersionUID */
    private static final long serialVersionUID = 1L;

    /** @see Tap#getPath() */
    public Path getPath()
      {
      return null;
      }

    /** @see Tap#makeDirs(JobConf) */
    public boolean makeDirs( JobConf conf ) throws IOException
      {
      return false;
      }

    /** @see Tap#deletePath(JobConf) */
    public boolean deletePath( JobConf conf ) throws IOException
      {
      return false;
      }

    /** @see Tap#pathExists(JobConf) */
    public boolean pathExists( JobConf conf ) throws IOException
      {
      return false;
      }

    /** @see Tap#getPathModified(JobConf) */
    public long getPathModified( JobConf conf ) throws IOException
      {
      return 0;
      }

    public TupleEntryIterator openForRead( JobConf conf ) throws IOException
      {
      return null;
      }

    public TupleEntryCollector openForWrite( JobConf conf ) throws IOException
      {
      return null;
      }
    }

  }<|MERGE_RESOLUTION|>--- conflicted
+++ resolved
@@ -20,6 +20,15 @@
  */
 
 package cascading.cascade;
+
+import java.io.IOException;
+import java.util.Collection;
+import java.util.HashSet;
+import java.util.LinkedList;
+import java.util.List;
+import java.util.ListIterator;
+import java.util.Map;
+import java.util.Set;
 
 import cascading.flow.Flow;
 import cascading.tap.CompositeTap;
@@ -34,21 +43,6 @@
 import org.jgrapht.graph.SimpleDirectedGraph;
 import org.jgrapht.traverse.TopologicalOrderIterator;
 
-import java.io.IOException;
-import java.util.Collection;
-<<<<<<< HEAD
-import java.util.Collections;
-import java.util.HashSet;
-import java.util.List;
-import java.util.Map;
-=======
-import java.util.HashSet;
-import java.util.LinkedList;
-import java.util.List;
-import java.util.ListIterator;
->>>>>>> d00bc5da
-import java.util.Set;
-
 /**
  * Class CascadeConnector is used to construct a new {@link Cascade} instance from a collection of {@link Flow} instance.
  * <p/>
@@ -146,21 +140,14 @@
       ListIterator<Tap> iterator = sources.listIterator();
       while( iterator.hasNext() )
         {
-<<<<<<< HEAD
+        Tap source = iterator.next();
+
         if( source instanceof CompositeTap )
           {
-          sources.remove( source );
-          Collections.addAll( sources, ( (CompositeTap) source ).getChildTaps() );
-=======
-        Tap source = iterator.next();
-
-        if( source instanceof MultiTap )
-          {
           iterator.remove();
 
-          for( Tap tap : ( (MultiTap) source ).getTaps() )
+          for( Tap tap : ( (CompositeTap) source ).getChildTaps() )
             iterator.add( tap );
->>>>>>> d00bc5da
           }
         }
 
