/*
 * Copyright (c) 2007-2009 Concurrent, Inc. All Rights Reserved.
 *
 * Project and contact information: http://www.cascading.org/
 *
 * This file is part of the Cascading project.
 *
 * Cascading is free software: you can redistribute it and/or modify
 * it under the terms of the GNU General Public License as published by
 * the Free Software Foundation, either version 3 of the License, or
 * (at your option) any later version.
 *
 * Cascading is distributed in the hope that it will be useful,
 * but WITHOUT ANY WARRANTY; without even the implied warranty of
 * MERCHANTABILITY or FITNESS FOR A PARTICULAR PURPOSE.  See the
 * GNU General Public License for more details.
 *
 * You should have received a copy of the GNU General Public License
 * along with Cascading.  If not, see <http://www.gnu.org/licenses/>.
 */

package cascading.tuple;

<<<<<<< HEAD
import org.apache.hadoop.io.compress.CompressionCodec;
=======
import cascading.tuple.hadoop.TupleSerialization;
import org.apache.hadoop.mapred.JobConf;
>>>>>>> b0d1970a
import org.apache.log4j.Logger;

import java.io.Closeable;
import java.io.File;
import java.io.FileInputStream;
import java.io.FileOutputStream;
import java.io.Flushable;
import java.io.IOException;
import java.util.Iterator;
import java.util.LinkedList;
import java.util.List;

/**
 * SpillableTupleList is a simple {@link Iterable} object that can store an unlimited number of {@link Tuple} instances by spilling
 * excess to a temporary disk file.
 */
public class SpillableTupleList implements Iterable<Tuple>
  {
  /** Field LOG */
  private static final Logger LOG = Logger.getLogger( SpillableTupleList.class );

  /** Field threshold */
  private long threshold = 10000;
<<<<<<< HEAD
  /** Field codec */
  private CompressionCodec codec = null;
=======
  /** Field serializations */
  private String serializations;
>>>>>>> b0d1970a
  /** Field files */
  private List<File> files = new LinkedList<File>();
  /** Field current */
  private List<Tuple> current = new LinkedList<Tuple>();
  /** Field size */
  private long size = 0;
  /** Field fields */
  private Fields fields;
  /** Field serializationElementWriter */
  private TupleSerialization tupleSerialization;

  /** Constructor SpillableTupleList creates a new SpillableTupleList instance. */
  public SpillableTupleList()
    {
    }

  /**
   * Constructor SpillableTupleList creates a new SpillableTupleList instance using the given threshold value.
   *
   * @param threshold of type long
   */
  public SpillableTupleList( long threshold )
    {
    this.threshold = threshold;
    }

  public SpillableTupleList( long threshold, String serializations )
    {
    this.threshold = threshold;
    this.serializations = serializations;

    JobConf conf = new JobConf();
    conf.set( "io.serializations", serializations );
    tupleSerialization = new TupleSerialization( conf );
    }

  /**
   * Constructor SpillableTupleList creates a new SpillableTupleList instance using the given threshold value, and
   * the first available compression codec, if any.
   *
   * @param threshold of type long
   * @param codec     of type String
   */
  public SpillableTupleList( long threshold, CompressionCodec codec )
    {
    this.threshold = threshold;
    this.codec = codec;
    }

  /**
   * Method add will add the given {@link Tuple} to this list.
   *
   * @param tuple of type Tuple
   */
  public void add( Tuple tuple )
    {
    current.add( tuple );
    size++;

    doSpill();
    }

  /**
   * Method add the given {@link TupleEntry} to this list. All TupleEntry instances added must declare the same {@link Fields}.
   *
   * @param tupleEntry of type TupleEntry
   */
  public void add( TupleEntry tupleEntry )
    {
    if( fields == null )
      fields = tupleEntry.fields;
    else if( !fields.equals( tupleEntry.fields ) )
      throw new IllegalArgumentException( "all entries must have same fields, have: " + fields.print() + " got: " + tupleEntry.fields.print() );

    add( tupleEntry.getTuple() );
    }

  /**
   * Method size returns the size of this list.
   *
   * @return long
   */
  public long size()
    {
    return size;
    }

  /**
   * Method getNumFiles returns the number of files this list has spilled to.
   *
   * @return the numFiles (type int) of this SpillableTupleList object.
   */
  public int getNumFiles()
    {
    return files.size();
    }

  private final void doSpill()
    {
    if( current.size() != threshold )
      return;

    LOG.info( "spilling tuple list to file number " + ( getNumFiles() + 1 ) );

    File file = createTempFile();
    TupleOutputStream dataOutputStream = createTupleOutputStream( file );

    try
      {
      writeList( dataOutputStream, current );
      }
    finally
      {
      flushSilent( dataOutputStream );
      closeSilent( dataOutputStream );
      }

    files.add( file );
    current.clear();
    }

  private void flushSilent( Flushable flushable )
    {
    try
      {
      flushable.flush();
      }
    catch( IOException exception )
      {
      // ignore
      }
    }

  private void closeSilent( Closeable closeable )
    {
    try
      {
      closeable.close();
      }
    catch( IOException exception )
      {
      // ignore
      }
    }

  private void writeList( TupleOutputStream dataOutputStream, List<Tuple> list )
    {
    try
      {
      dataOutputStream.writeLong( list.size() );

      for( Tuple tuple : list )
        dataOutputStream.writeTuple( tuple );
      }
    catch( IOException exception )
      {
      throw new TupleException( "unable to write to file output stream", exception );
      }
    }

  private TupleOutputStream createTupleOutputStream( File file )
    {
    try
      {
<<<<<<< HEAD
      if( codec == null )
        return new TupleOutputStream( new FileOutputStream( file ) );
      else
        return new TupleOutputStream( codec.createOutputStream( new FileOutputStream( file ) ) );
=======
      if( tupleSerialization == null )
        return new TupleOutputStream( new FileOutputStream( file ) );
      else
        return new TupleOutputStream( new FileOutputStream( file ), tupleSerialization.getElementWriter() );
>>>>>>> b0d1970a
      }
    catch( IOException exception )
      {
      throw new TupleException( "unable to create temporary file input stream", exception );
      }
    }

  private List<Tuple> readList( TupleInputStream tupleInputStream )
    {
    try
      {
      long size = tupleInputStream.readLong();
      List<Tuple> list = new LinkedList<Tuple>();

      for( int i = 0; i < size; i++ )
        list.add( tupleInputStream.readTuple() );

      return list;
      }
    catch( IOException exception )
      {
      throw new TupleException( "unable to read from file output stream", exception );
      }
    }

  private TupleInputStream createTupleInputStream( File file )
    {
    try
      {
<<<<<<< HEAD
      if( codec == null )
        return new TupleInputStream( new FileInputStream( file ) );
      else
        return new TupleInputStream( codec.createInputStream( new FileInputStream( file ) ) );
=======
      if( tupleSerialization == null )
        return new TupleInputStream( new FileInputStream( file ) );
      else
        return new TupleInputStream( new FileInputStream( file ), tupleSerialization.getElementReader() );
>>>>>>> b0d1970a
      }
    catch( IOException exception )
      {
      throw new TupleException( "unable to create temporary file output stream", exception );
      }
    }

  private File createTempFile()
    {
    try
      {
      File file = File.createTempFile( "cascading-spillover", null );
      file.deleteOnExit();

      return file;
      }
    catch( IOException exception )
      {
      throw new TupleException( "unable to create temporary file", exception );
      }
    }


  /**
   * Method iterator returns a Tuple Iterator of all the values in this collection.
   *
   * @return Iterator<Tuple>
   */
  public Iterator<Tuple> iterator()
    {
    if( files.isEmpty() )
      return current.iterator();

    return new SpilledListIterator();
    }

  /**
   * Method entryIterator returns a TupleEntry Iterator of all the alues in this collection.
   *
   * @return Iterator<TupleEntry>
   */
  public Iterator<TupleEntry> entryIterator()
    {
    if( files.isEmpty() )
      return new TupleEntryIterator( fields, current.iterator() );

    return new TupleEntryIterator( fields, new SpilledListIterator() );
    }

  private class SpilledListIterator implements Iterator<Tuple>
    {
    int fileIndex = 0;
    List<Tuple> currentList;
    private Iterator<Tuple> iterator;

    private SpilledListIterator()
      {
      getNextList();
      }

    private void getNextList()
      {
      if( fileIndex < files.size() )
        currentList = getListFor( files.get( fileIndex++ ) );
      else
        currentList = current;

      iterator = currentList.iterator();
      }

    private List<Tuple> getListFor( File file )
      {
      TupleInputStream dataInputStream = createTupleInputStream( file );

      try
        {
        return readList( dataInputStream );
        }
      finally
        {
        closeSilent( dataInputStream );
        }
      }

    public boolean hasNext()
      {
      if( currentList == current )
        return iterator.hasNext();

      if( iterator.hasNext() )
        return true;

      getNextList();

      return hasNext();
      }

    public Tuple next()
      {
      if( currentList == current || iterator.hasNext() )
        return iterator.next();

      getNextList();

      return next();
      }

    public void remove()
      {
      throw new UnsupportedOperationException( "remove is not supported" );
      }
    }
  }<|MERGE_RESOLUTION|>--- conflicted
+++ resolved
@@ -20,14 +20,6 @@
  */
 
 package cascading.tuple;
-
-<<<<<<< HEAD
-import org.apache.hadoop.io.compress.CompressionCodec;
-=======
-import cascading.tuple.hadoop.TupleSerialization;
-import org.apache.hadoop.mapred.JobConf;
->>>>>>> b0d1970a
-import org.apache.log4j.Logger;
 
 import java.io.Closeable;
 import java.io.File;
@@ -35,9 +27,16 @@
 import java.io.FileOutputStream;
 import java.io.Flushable;
 import java.io.IOException;
+import java.io.InputStream;
+import java.io.OutputStream;
 import java.util.Iterator;
 import java.util.LinkedList;
 import java.util.List;
+
+import cascading.tuple.hadoop.TupleSerialization;
+import org.apache.hadoop.io.compress.CompressionCodec;
+import org.apache.hadoop.mapred.JobConf;
+import org.apache.log4j.Logger;
 
 /**
  * SpillableTupleList is a simple {@link Iterable} object that can store an unlimited number of {@link Tuple} instances by spilling
@@ -50,13 +49,8 @@
 
   /** Field threshold */
   private long threshold = 10000;
-<<<<<<< HEAD
   /** Field codec */
   private CompressionCodec codec = null;
-=======
-  /** Field serializations */
-  private String serializations;
->>>>>>> b0d1970a
   /** Field files */
   private List<File> files = new LinkedList<File>();
   /** Field current */
@@ -83,27 +77,25 @@
     this.threshold = threshold;
     }
 
-  public SpillableTupleList( long threshold, String serializations )
-    {
-    this.threshold = threshold;
-    this.serializations = serializations;
-
-    JobConf conf = new JobConf();
-    conf.set( "io.serializations", serializations );
-    tupleSerialization = new TupleSerialization( conf );
-    }
-
   /**
    * Constructor SpillableTupleList creates a new SpillableTupleList instance using the given threshold value, and
    * the first available compression codec, if any.
    *
-   * @param threshold of type long
-   * @param codec     of type String
-   */
-  public SpillableTupleList( long threshold, CompressionCodec codec )
+   * @param threshold      of type long
+   * @param serializations of type String
+   * @param codec          of type CompressionCodec
+   */
+  public SpillableTupleList( long threshold, String serializations, CompressionCodec codec )
     {
     this.threshold = threshold;
     this.codec = codec;
+
+    if( serializations != null )
+      {
+      JobConf conf = new JobConf();
+      conf.set( "io.serializations", serializations );
+      tupleSerialization = new TupleSerialization( conf );
+      }
     }
 
   /**
@@ -219,19 +211,19 @@
 
   private TupleOutputStream createTupleOutputStream( File file )
     {
-    try
-      {
-<<<<<<< HEAD
+    OutputStream outputStream;
+
+    try
+      {
       if( codec == null )
-        return new TupleOutputStream( new FileOutputStream( file ) );
-      else
-        return new TupleOutputStream( codec.createOutputStream( new FileOutputStream( file ) ) );
-=======
+        outputStream = new FileOutputStream( file );
+      else
+        outputStream = codec.createOutputStream( new FileOutputStream( file ) );
+
       if( tupleSerialization == null )
-        return new TupleOutputStream( new FileOutputStream( file ) );
-      else
-        return new TupleOutputStream( new FileOutputStream( file ), tupleSerialization.getElementWriter() );
->>>>>>> b0d1970a
+        return new TupleOutputStream( outputStream );
+      else
+        return new TupleOutputStream( outputStream, tupleSerialization.getElementWriter() );
       }
     catch( IOException exception )
       {
@@ -261,17 +253,17 @@
     {
     try
       {
-<<<<<<< HEAD
+      InputStream inputStream;
+
       if( codec == null )
-        return new TupleInputStream( new FileInputStream( file ) );
-      else
-        return new TupleInputStream( codec.createInputStream( new FileInputStream( file ) ) );
-=======
+        inputStream = new FileInputStream( file );
+      else
+        inputStream = codec.createInputStream( new FileInputStream( file ) );
+
       if( tupleSerialization == null )
-        return new TupleInputStream( new FileInputStream( file ) );
-      else
-        return new TupleInputStream( new FileInputStream( file ), tupleSerialization.getElementReader() );
->>>>>>> b0d1970a
+        return new TupleInputStream( inputStream );
+      else
+        return new TupleInputStream( inputStream, tupleSerialization.getElementReader() );
       }
     catch( IOException exception )
       {
